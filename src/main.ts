--- conflicted
+++ resolved
@@ -214,28 +214,17 @@
   app.stage.addChild(gameContainer);
 
   // Visualize the floor/platform
-<<<<<<< HEAD
-  const floorGraphics = gameContainer.addChild(new Graphics());
-  floorGraphics.rect(
-    platformX - platformWidth / 2,
-    platformY - platformHeight / 2,
-    platformWidth,
-    platformHeight
-  ).fill(0x8b4513, 0.8); // brown
-
-=======
   if (debugMode) {
     const floorGraphics = gameContainer.addChild(new Graphics());
-    floorGraphics.beginFill(0x8b4513, 0.8); // brown
-    floorGraphics.drawRect(
-      platformX - platformWidth / 2,
-      platformY - platformHeight / 2,
-      platformWidth,
-      platformHeight
-    );
-    floorGraphics.endFill();
-  }
->>>>>>> 4cf709fc
+    floorGraphics
+      .rect(
+        platformX - platformWidth / 2,
+        platformY - platformHeight / 2,
+        platformWidth,
+        platformHeight
+      )
+      .fill(0x8b4513, 0.8); // brown
+  }
   // Debug overlay (wireframes)
   const debugContainer = new Container();
   debugContainer.visible = false; // Initially hidden
@@ -249,12 +238,14 @@
   const safeFrameGraphics = new Graphics();
   // Draw safe frame centered around pivot (pivot is at SAFE_AREA center)
   safeFrameGraphics.position.set(0, 0);
-  safeFrameGraphics.rect(
-    -SAFE_AREA_SIZE / 2,
-    -SAFE_AREA_SIZE / 2,
-    SAFE_AREA_SIZE,
-    SAFE_AREA_SIZE
-  ).stroke({ width: 3, color: 0xff0000, alpha: 0.8 }); // Red border
+  safeFrameGraphics
+    .rect(
+      -SAFE_AREA_SIZE / 2,
+      -SAFE_AREA_SIZE / 2,
+      SAFE_AREA_SIZE,
+      SAFE_AREA_SIZE
+    )
+    .stroke({ width: 3, color: 0xff0000, alpha: 0.8 }); // Red border
   debugContainer.addChild(safeFrameGraphics);
 
   gameContainer.addChild(debugContainer);
